import * as prefs from '../prefs';
import * as db from '../db';
import * as sheet from '../sheet';
import * as sync from './index';
import { getClock, Timestamp } from '../crdt';
import { merkle } from '../crdt';
import * as encoder from './encoder';
const jsc = require('jsverify');
<<<<<<< HEAD
const uuid = require('uuid');
const uuidGenerator = jsc.integer(97, 122).smap(
  x => String.fromCharCode(x),
  x => x.charCodeAt(x)
);
=======
const uuidGenerator = jsc
  .integer(97, 122)
  .smap(x => String.fromCharCode(x), x => x.charCodeAt(x));
>>>>>>> 8a91006c

const mockSyncServer = require('../tests/mockSyncServer');

beforeEach(() => {
  sync.setSyncingMode('enabled');
  mockSyncServer.reset();
  global.restoreDateNow();
});

afterEach(() => {
  sync.setSyncingMode('disabled');
  global.resetTime();
});

let schema = {
  spreadsheet_cells: {
    expr: 'text'
  },
  accounts: {
    account_id: 'text',
    name: 'text',
    balance_current: 'integer',
    balance_available: 'integer',
    balance_limit: 'integer',
    mask: 'text',
    official_name: 'text',
    type: 'text',
    subtype: 'text',
    bank: 'text',
    offbudget: 'integer',
    closed: 'integer',
    tombstone: 'integer'
  },
  transactions: {
    isParent: 'integer',
    isChild: 'integer',
    acct: 'text',
    category: 'text',
    amount: 'integer',
    description: 'text',
    notes: 'text',
    date: 'integer',
    financial_id: 'text',
    type: 'text',
    location: 'text',
    error: 'text',
    imported_description: 'text',
    starting_balance_flag: 'integer',
    transferred_id: 'text',
    sort_order: 'real',
    tombstone: 'integer'
  },
  categories: {
    name: 'text',
    is_income: 'integer',
    cat_group: 'text',
    sort_order: 'real',
    tombstone: 'integer'
  },
  category_groups: {
    name: 'text',
    is_income: 'integer',
    sort_order: 'real',
    tombstone: 'integer'
  },
  category_mapping: { transferId: 'text' },
  payees: {
    name: 'text',
    transfer_acct: 'text',
    category: 'text',
    tombstone: 'integer'
  },
  payee_rules: {
    payee_id: 'text',
    type: 'text',
    value: 'text',
    tombstone: 'integer'
  },
  payee_mapping: { targetId: 'text' }
};

// The base time is 2019-08-09T18:14:31.903Z
let baseTime = 1565374471903;
let clientId1 = '80dd7da215247293';
let clientId2 = '90xU1sd5124329ac';

function makeGen({ table, row, field, value }) {
  return jsc.record({
    dataset: jsc.constant(table),
    row: row || uuidGenerator,
    column: jsc.constant(field),
    value,
    timestamp: jsc.integer(1000, 10000).smap(
      x => {
        let clientId;
        switch (jsc.random(0, 1)) {
          case 0:
            clientId = clientId1;
            break;
          case 1:
          default:
            clientId = clientId2;
        }
        return new Timestamp(baseTime + x, 0, clientId);
      },
      x => x.millis - baseTime
    )
  });
}

let generators = [];
Object.keys(schema).forEach(table => {
  Object.keys(schema[table]).reduce((obj, field) => {
    if (table === 'spreadsheet_cells' && field === 'expr') {
      generators.push(
        makeGen({
          table,
          row: jsc.asciinestring.smap(
            x => 'sheet!' + x,
            x => x
          ),
          field: 'expr',
          value: jsc.constant(JSON.stringify('fooooo'))
        })
      );
      return obj;
    }

    let type = schema[table][field];
    switch (type) {
      case 'text':
        generators.push(makeGen({ table, field, value: jsc.asciinestring }));
        break;

      case 'integer':
        if (field === 'amount') {
          generators.push(makeGen({ table, field, value: jsc.uint8 }));
        } else {
          generators.push(
            makeGen({ table, field, value: jsc.elements([0, 1]) })
          );
        }
        break;

      case 'real':
        generators.push(makeGen({ table, field, value: jsc.uint32 }));
        break;

      default:
        throw new Error('Unknown type: ' + type);
    }
    return obj;
  }, {});
});

function shuffle(arr) {
  let src = [...arr];
  let shuffled = new Array(src.length);
  let item;
  while ((item = src.pop())) {
    let idx = (Math.random() * shuffled.length) | 0;
    if (shuffled[idx]) {
      src.push(item);
    } else {
      shuffled[idx] = item;
    }
  }
  return shuffled;
}

function divide(arr) {
  let res = [];
  for (let i = 0; i < arr.length; i += 10) {
    res.push(arr.slice(i, i + 10));
  }
  return res;
}

async function run(msgs) {
  mockSyncServer.reset();

  // Do some post-processing of the data
  let knownTimestamps = new Set();
  let res = msgs.reduce(
    (acc, msg) => {
      // Filter out duplicate timestamps
      let ts = msg.timestamp.toString();
      if (knownTimestamps.has(ts)) {
        return acc;
      }
      knownTimestamps.add(ts);

      if (msg.timestamp.node() === clientId1) {
        acc.firstMessages.push(msg);
      } else if (msg.timestamp.node() === clientId2) {
        acc.secondMessages.push(msg);
      } else {
        throw new Error('unknown client');
      }

      return acc;
    },
    { firstMessages: [], secondMessages: [] }
  );

  prefs.loadPrefs();
  prefs.savePrefs({
    groupId: 'group',
    lastSyncedTimestamp: new Timestamp(
      Date.now(),
      0,
      '0000000000000000'
    ).toString()
  });

  await global.emptyDatabase()();
  await sheet.loadSpreadsheet(db, () => {});

  // The test: split up the messages into chunks and in parallel send
  // them all through `sendMessages`. Then add some messages to the
  // server from another client, wait for all the `sendMessages` to
  // complete, then do another `fullSync`, and finally check the
  // merkle tree to see if there are any differences.
  let chunks = divide(res.firstMessages);

  let client1Sync = Promise.all(
    chunks.slice(0, -1).map(slice => sync.receiveMessages(slice))
  );
  await client1Sync;

  await mockSyncServer.handlers['/sync/sync'](
    await encoder.encode(
      'group',
      clientId2,
      Timestamp.zero(),
      res.secondMessages.map(x => ({
        ...x,
        value: sync.serializeValue(x.value),
        timestamp: x.timestamp.toString()
      }))
    )
  );

  let syncPromise = sync.fullSync();

  // Add in some more messages while the sync is running, this makes
  // sure that the loop works
  let lastReceive = sync.receiveMessages(chunks[chunks.length - 1]);

  mockSyncServer.handlers['/sync/sync'](
    await encoder.encode(
      'group',
      clientId2,
      Timestamp.zero(),
      res.secondMessages.map(x => ({
        ...x,
        value: sync.serializeValue(x.value),
        timestamp: x.timestamp.toString()
      }))
    )
  );

  let { error } = await syncPromise;
  if (error) {
    console.log(error);
    throw error;
  }

  let serverMerkle = mockSyncServer.getClock().merkle;

  // Double-check that the data is in sync
  let diff = merkle.diff(serverMerkle, getClock().merkle);
  if (diff !== null) {
    return false;
  }

  // Make sure that last batch of messages is applied
  await lastReceive;

  // The full sync should have looped completely until it was fully in
  // sync, including the messages we sent while it was syncing. Make
  // sure it properly finished by compared the previous merkle trie on
  // the server.
  diff = merkle.diff(serverMerkle, getClock().merkle);
  if (diff !== null) {
    return false;
  }

  return true;
}

describe('sync property test', () => {
  xit('should always sync clients into the same state', async () => {
    let test = await jsc.check(
      jsc.forall(
        jsc.tuple(Array.from(new Array(100)).map(() => jsc.oneof(generators))),
        async msgs => {
          let r;

          try {
            r = await run(msgs);
          } catch (e) {
            console.log(e);
            throw e;
          }

          if (r === false) {
            return false;
          }

          for (let i = 0; i < 10; i++) {
            let shuffled = shuffle(msgs);
            r = await run(shuffled);
            if (r === false) {
              return false;
            }
          }

          return true;
        }
      ),
      { tests: 100, quiet: true }
    );

    if (test.counterexample) {
      console.log('---------------------');
      console.log(
        test.counterexample[0].map(x => ({
          ...x,
          timestamp: x.timestamp.toString()
        }))
      );

      throw new Error('property test failed');
    }
  }, 50000);

  xit('should run a counterexample that needs to be fixed', async () => {
    function convert(data) {
      return data.map(x => ({
        ...x,
        timestamp: Timestamp.parse(x.timestamp)
      }));
    }

    // Copy and paste a counterexample that the property test finds
    // here. That way you can work on it separately and figure out
    // what's wrong.
    let msgs = convert([
      {
        dataset: 'accounts',
        row: 't',
        column: 'balance_limit',
        value: 0,
        timestamp: '2019-08-09T18:14:34.545Z-0000-90xU1sd5124329ac'
      }
      // ...
    ]);

    let res = await run(msgs);
    expect(res).toBe(true);
  });
});<|MERGE_RESOLUTION|>--- conflicted
+++ resolved
@@ -2,21 +2,13 @@
 import * as db from '../db';
 import * as sheet from '../sheet';
 import * as sync from './index';
-import { getClock, Timestamp } from '../crdt';
-import { merkle } from '../crdt';
+import { merkle, getClock, Timestamp } from '../crdt';
 import * as encoder from './encoder';
 const jsc = require('jsverify');
-<<<<<<< HEAD
-const uuid = require('uuid');
 const uuidGenerator = jsc.integer(97, 122).smap(
   x => String.fromCharCode(x),
   x => x.charCodeAt(x)
 );
-=======
-const uuidGenerator = jsc
-  .integer(97, 122)
-  .smap(x => String.fromCharCode(x), x => x.charCodeAt(x));
->>>>>>> 8a91006c
 
 const mockSyncServer = require('../tests/mockSyncServer');
 
