--- conflicted
+++ resolved
@@ -114,11 +114,7 @@
               label: 'Migrating From Other Apps',
               items: [
                 'Getting-Started/migration/ynab4',
-<<<<<<< HEAD
                 'Getting-Started/migration/nynab'
-=======
-                unavailable('nYNAB')
->>>>>>> 166a5b0b
               ]
             },
             'Getting-Started/migration/simple-sync',
